import argparse

import numpy as np
import pickle
import timeit

from models.speechmodel import SpeechModel
from utils.model.train import Trainer
from utils.model.test import Tester
from utils.data.io import load_data_from_path

def getArgs():
    """ Parse command line arguemnts """

    parser = argparse.ArgumentParser(description="Interact with library.")

    parser.add_argument("--train", 
                        type=int,
                        nargs='?',
                        const=1,
                        help='Run training. If followed by integer, train the '
                        'model for this amount of epochs. Otherwise, trains '
                        'for one epoch only.')
    parser.add_argument("--test", 
                        action='store_true',
                        help='Run testing. Usually, you would provide saved '
                        'weights to be loaded with the --load_weights flag, '
                        'or run testing directly after training.')
    parser.add_argument("--dummy_test", 
                        action='store_true',
                        help='Dummy test network and record time.')
    parser.add_argument("--freeze",
                        action='store_true',
                        help='Freeze model parameters (i.e. no STDP).')
    parser.add_argument("--load", 
                        type=str,
                        help="Load weights from file stored as numpy array. "
                        "Only provide name of the file (without .npy ending), "
                        "path is hardcoded.")
    parser.add_argument("--save", 
                        type=str,
                        help="Save weights and potentials stored as numpy "
                        "array files. Only provide info about the run, e.g. "
                        "`run1_epoch1`, the rest is hardcoded.")
    parser.add_argument("-d", "--train_data", 
                        type=str,
                        help="Path to train set. If none is provided, will "
                        "default to path hardcoded in this script.")
    parser.add_argument("-l", "--train_labels",
                        type=str,
                        help="Path to labels matching train data. If none is "
                        "provided, will default to path hardcoded in this "
                        "script.")
    parser.add_argument("--test_data", 
                        type=str,
                        help="Path to test set. If none is provided, will "
                        "default to path hardcoded in this script.")
    parser.add_argument("--test_labels",
                        type=str,
                        help="Path to labels matching test data. If none is "
                        "provided, will default to path hardcoded in this "
                        "script.")
    parser.add_argument("--plot_history",
                        action='store_true',
                        help="Plot training history from disk. Provide name "
                        "of the run using the --load flag.")
    parser.add_argument("--plot_features",
<<<<<<< HEAD
                        action='store_true',
                        help="Plot all feature maps from disk. Provide name "
                        "of the run using the --load flag.")
    parser.add_argument("--plot_featuremaps",
                        action='store_true',
                        help="Plot progess of selected feature maps from "
                        "disk. Provide name of the run using the --load flag.")
    parser.add_argument("--plot_outputs",
                        action='store_true',
                        help="Plot the output of the SNN (pooling potentials) "
                        "for a sample of each digit, given a trained model "
                        "using the --load flag.")
=======
                        type=str,
                        help="Plot all feature maps from disk by providing "
                        "name of run, similar to --load and --save.")
    parser.add_argument("--plot_snn",
                        type=str,
                        help="Plot SNN output for all digits from disk by providing "
                        "name of run, similar to --load and --save.")
>>>>>>> d3d1141d
    parser.add_argument("-v", "--verbose", 
                        dest='verbose', 
                        action='store_true', 
                        help="Verbose mode. Not supported right now.")

    return parser.parse_args()

if __name__=='__main__':

    CONFIGS = getArgs()

    model = SpeechModel(input_shape = (41,40), n_time_options=30)

    weights_path = 'models/weights/'

    if CONFIGS.load:

        model.load_weights(path='{}weights_{}.npy'.format(
            weights_path, CONFIGS.load))
        print('Loaded model weights')
    
    if CONFIGS.train:

        # Check if specific path to data is provided
        if CONFIGS.train_data and CONFIGS.train_labels:
            datapath = CONFIGS.train_data
            labelpath = CONFIGS.train_labels

        # Else use hardcoded default
        else:
            datapath = "src/utils/data/own_tidigit_train_results.npy"
            labelpath = "data/Spike TIDIGITS/TIDIGIT_train.mat"
            print('No train data was provided, defaulting to the following:\n'
                  ' datapath:  {}\n'
                  ' labelpath: {}'.format(datapath, labelpath))

        # Create trainer for this data
        trainer = Trainer(datapath, labelpath, validation_split=0.2)
        
        # Fit the model on the data
        model, train_potentials, val_potentials, train_scores, val_scores, \
            activations, freq = trainer.fit(model, epochs=CONFIGS.train)

    if CONFIGS.save:

        model.save_weights(path='{}weights_{}.npy'.format(
            weights_path, CONFIGS.save))
        print('Saved model weights')
        
        # Save the membrane potentials
        tp_filename = 'models/logs/train_potentials_{}.npy'.format(CONFIGS.save)
        vp_filename = 'models/logs/val_potentials_{}.npy'.format(CONFIGS.save)
        with open(tp_filename, 'wb') as f:
            np.save(f, train_potentials)
        with open(vp_filename, 'wb') as f:
            np.save(f, train_potentials)
        print('Saved potentials')

        # Save training scores as a dictionary
        history = dict()
        history['train_acc'] = train_scores
        if val_scores:
            history['val_acc'] = val_scores
        history_filename = 'models/logs/train_history_{}.npy'.format(CONFIGS.save)
        with open(history_filename, 'wb') as f:
            pickle.dump(history, f)
        print('Saved history')

        # Save feature map activations as dictionary
        act_dict = dict()
        for index, item in enumerate(activations):
            act_dict[index*freq] = item
        activations_filename = 'models/logs/activations_{}.npy'.format(CONFIGS.save)
        with open(activations_filename, 'wb') as f:
            pickle.dump(act_dict, f)
        print('Saved history')

        print()

    if CONFIGS.plot_history:
        if not CONFIGS.load:
            raise ValueError('Using this flag requires providing the name of '
                'the run using the --load flag.')

        history_filename = 'models/logs/train_history_{}.npy'\
            .format(CONFIGS.load)
        with open(history_filename, 'rb') as f:
            history = pickle.load(f)
        train_scores = history['train_acc']
        try:
            val_scores = history['val_acc']
        except KeyError:
            val_scores = None
        
        Trainer.plot_history(None, train_scores, val_scores, len(train_scores))

    if CONFIGS.plot_features:
        if not CONFIGS.load:
            raise ValueError('Using this flag requires loading model weights '
                'using the --load flag.')
        
        Trainer.plot_weights(None, model.conv_layer.weights)

    if CONFIGS.plot_snn:
        # Check if specific path to data is provided
        if CONFIGS.train_data and CONFIGS.train_labels:
            datapath = CONFIGS.train_data
            labelpath = CONFIGS.train_labels

        # Else use hardcoded default
        else:
            datapath = "src/utils/data/own_tidigit_train_results.npy"
            labelpath = "data/Spike TIDIGITS/TIDIGIT_train.mat"
            print('No train data was provided, defaulting to the following:\n'
                  ' datapath:  {}\n'
                  ' labelpath: {}'.format(datapath, labelpath))

        # Create trainer for this data
        trainer = Trainer(datapath, labelpath, validation_split=0.2)

        # Load in weights
        weights_filename = 'models/weights/weights_{}.npy'\
            .format(CONFIGS.plot_snn)
        model.load_weights(weights_filename)

        # Create the plot
        Trainer.visualize_snn(trainer, model)
        
    if CONFIGS.plot_featuremaps:
        if not CONFIGS.load:
            raise ValueError('Using this flag requires providing the name of '
                'the run using the --load flag.')

        activations_filename = 'models/logs/activations_{}.npy'\
            .format(CONFIGS.load)
        with open(activations_filename, 'rb') as f:
            act_dict = pickle.load(f)
        visualize_freq = list(act_dict.keys())[1]
        activations = [act_dict[k] for k in act_dict.keys()]

        Trainer.visualize_featuremaps(None, activations, visualize_freq)

    if CONFIGS.plot_outputs:
        if not CONFIGS.load:
            raise ValueError('Using this flag requires loading model weights '
                'using the --load flag.')

        # NOTE This is a hardcoded default to the TIDIGIT data
        datapath = "src/utils/data/own_tidigit_train_results.npy"
        labelpath = "data/Spike TIDIGITS/TIDIGIT_train.mat"
        Trainer(datapath, labelpath, validation_split=0.2).visualize_snn(model)

    if CONFIGS.freeze:
        # Freeze model
        model.freeze()

    if CONFIGS.dummy_test:
        # Test speed
        model.time_test(n_trials=1, n_timesteps=20)

    if CONFIGS.test:

        # Check whether both paths are provided
        if CONFIGS.test_data and CONFIGS.test_labels:
            test_datapath = CONFIGS.test_data
            test_labelpath = CONFIGS.test_labels
        else:
            test_datapath = "src/utils/data/own_tidigit_test_results.npy"
            test_labelpath = "data/Spike TIDIGITS/TIDIGIT_test.mat"
            print('No test data was provided, defaulting to the following:\n'
                  ' datapath:  {}\n'
                  ' labelpath: {}'.format(test_datapath, test_labelpath))

        # NOTE The below is quite a hacky and ugly solution to get the training
        # labels and potentials into the `Tester`. There are likely nicer 
        # solutions, but this works for now.

        # Load training potentials
        if CONFIGS.load:
            run_name = CONFIGS.load
        elif CONFIGS.save:
            run_name = CONFIGS.save
        else:
            raise ValueError(
                'Script was called with the --test flag, yet no save nor load '
                'name was provided.')
        run_name = CONFIGS.load if CONFIGS.load else CONFIGS.save
        run_name = 'models/logs/train_potentials_{}.npy'.format(run_name)
        with open(run_name, 'rb') as f:
            train_potentials = np.load(f)[-1]
        # Load training labels
        train_path = test_datapath.replace('test','train')
        train_labelpath = test_labelpath.replace('test','train')
        _,train_labels,_,_ = load_data_from_path(train_path, train_labelpath, 0.2)

        # Run testing
        tester = Tester(test_datapath, test_labelpath)
        tester.evaluate(model, train_potentials, train_labels)
<|MERGE_RESOLUTION|>--- conflicted
+++ resolved
@@ -65,7 +65,6 @@
                         help="Plot training history from disk. Provide name "
                         "of the run using the --load flag.")
     parser.add_argument("--plot_features",
-<<<<<<< HEAD
                         action='store_true',
                         help="Plot all feature maps from disk. Provide name "
                         "of the run using the --load flag.")
@@ -78,15 +77,6 @@
                         help="Plot the output of the SNN (pooling potentials) "
                         "for a sample of each digit, given a trained model "
                         "using the --load flag.")
-=======
-                        type=str,
-                        help="Plot all feature maps from disk by providing "
-                        "name of run, similar to --load and --save.")
-    parser.add_argument("--plot_snn",
-                        type=str,
-                        help="Plot SNN output for all digits from disk by providing "
-                        "name of run, similar to --load and --save.")
->>>>>>> d3d1141d
     parser.add_argument("-v", "--verbose", 
                         dest='verbose', 
                         action='store_true', 
@@ -184,13 +174,19 @@
         Trainer.plot_history(None, train_scores, val_scores, len(train_scores))
 
     if CONFIGS.plot_features:
+        # Check if model is loaded
         if not CONFIGS.load:
             raise ValueError('Using this flag requires loading model weights '
                 'using the --load flag.')
         
         Trainer.plot_weights(None, model.conv_layer.weights)
 
-    if CONFIGS.plot_snn:
+    if CONFIGS.plot_outputs:
+        # Check if model is loaded
+        if not CONFIGS.load:
+            raise ValueError('Using this flag requires loading model weights '
+                'using the --load flag.')
+
         # Check if specific path to data is provided
         if CONFIGS.train_data and CONFIGS.train_labels:
             datapath = CONFIGS.train_data
@@ -204,16 +200,8 @@
                   ' datapath:  {}\n'
                   ' labelpath: {}'.format(datapath, labelpath))
 
-        # Create trainer for this data
-        trainer = Trainer(datapath, labelpath, validation_split=0.2)
-
-        # Load in weights
-        weights_filename = 'models/weights/weights_{}.npy'\
-            .format(CONFIGS.plot_snn)
-        model.load_weights(weights_filename)
-
-        # Create the plot
-        Trainer.visualize_snn(trainer, model)
+        # Plot outputs on this data
+        Trainer(datapath, labelpath, validation_split=0.2).visualize_snn(model)
         
     if CONFIGS.plot_featuremaps:
         if not CONFIGS.load:
@@ -228,16 +216,6 @@
         activations = [act_dict[k] for k in act_dict.keys()]
 
         Trainer.visualize_featuremaps(None, activations, visualize_freq)
-
-    if CONFIGS.plot_outputs:
-        if not CONFIGS.load:
-            raise ValueError('Using this flag requires loading model weights '
-                'using the --load flag.')
-
-        # NOTE This is a hardcoded default to the TIDIGIT data
-        datapath = "src/utils/data/own_tidigit_train_results.npy"
-        labelpath = "data/Spike TIDIGITS/TIDIGIT_train.mat"
-        Trainer(datapath, labelpath, validation_split=0.2).visualize_snn(model)
 
     if CONFIGS.freeze:
         # Freeze model
