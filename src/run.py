import argparse

import numpy as np
import timeit

from models.speechmodel import SpeechModel

def getArgs():
    """ Parse command line arguemnts """

    parser = argparse.ArgumentParser(description="Interact with library.")

    parser.add_argument("--train", 
                        action='store_true',
                        help='Run training')
    parser.add_argument("--dummy_test", 
                        action='store_true',
                        help='Dummy test network and record time')
    parser.add_argument("--freeze",
                        action='store_true',
                        help='Freeze model parameters (i.e. no STDP)')
    parser.add_argument("-l", "--load_weights", 
                        type=str,
                        help="Path to weights stored as numpy array file.")
    parser.add_argument("-d", "--datapath", 
                        type=str,
                        help="Path to train set")
    parser.add_argument("-v", "--verbose", 
                        dest='verbose', 
                        action='store_true', 
                        help="Verbose mode")

    return parser.parse_args()

if __name__=='__main__':

    CONFIGS = getArgs()

<<<<<<< HEAD
    # Init model
    model = SpeechModel(input_shape = (41,40))
=======
    if CONFIGS.train:
        model = SpeechModel(input_shape = (41,40))
        model.time_test(n_trials=1, n_timesteps=20)
>>>>>>> 1be8fcb0

    if CONFIGS.load_weights:
        model.load_weights(path=CONFIGS.load_weights)

    if CONFIGS.train:
        raise NotImplementedError('Training not implemented')

    if CONFIGS.freeze:
        # Freeze model
        model.freeze()

    if CONFIGS.dummy_test:
        # Test speed
        model.time_test(n_trials=1, n_timesteps=20)<|MERGE_RESOLUTION|>--- conflicted
+++ resolved
@@ -36,18 +36,11 @@
 
     CONFIGS = getArgs()
 
-<<<<<<< HEAD
-    # Init model
     model = SpeechModel(input_shape = (41,40))
-=======
-    if CONFIGS.train:
-        model = SpeechModel(input_shape = (41,40))
-        model.time_test(n_trials=1, n_timesteps=20)
->>>>>>> 1be8fcb0
 
     if CONFIGS.load_weights:
         model.load_weights(path=CONFIGS.load_weights)
-
+    
     if CONFIGS.train:
         raise NotImplementedError('Training not implemented')
 
