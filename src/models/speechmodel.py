import numpy as np

class InputLayer():
    def __init__(self, input_shape):
        self.input_shape = input_shape
    
    # TODO Implement conversion of MFSC spectograms to spikes
    def __call__(self, mfsc_input, n_time_options):
        """ Compute time-to-first-spike array from MFSC spectrogram and return
        it as list of 2-D binary spike matrices for discrete timesteps
        """
        
        # Check shape of inputs
        if mfsc_input.shape != self.input_shape:
            raise ValueError()
<<<<<<< HEAD
    
        raise NotImplementedError("Calling input layer on MFSC frames is not yet implemented.")
=======

        minimum = np.amin(mfsc_input)
        maximum = np.amax(mfsc_input) +1 #+1 such that max value also fits.
        width = (maximum - minimum)/n_time_options
        ranges = self.make_ranges(minimum, width, n_time_options)
        converted = np.zeros((n_time_options, np.shape(mfsc_input)[0], np.shape(mfsc_input)[1]))
        for ind1,item in enumerate(mfsc_input):
            for ind2,item2 in enumerate(item):
                value = self.find_range(item2,ranges)
                converted[value,ind1,ind2] = 1
        return converted
>>>>>>> bce3ccbd
        
    def dummy_call(self, n_timesteps):
        """ Return list of `n_timesteps` of `self.shape` sized matrices that
        contain random spikes for neurons """

        return [np.random.choice(a=[1., 0.], size=self.input_shape, p=[0.20, 0.80])
            for _ in range(n_timesteps)]

    def make_ranges(self, min, size, amount):
        ranges = []
        for range_min in range(min,
                         min + amount * size + 1, size):
            ranges.append((range_min, range_min +size))
        return ranges

    def find_range(self, value, ranges):
        for i in range(0, len(ranges)):
            if ranges[i][0] <= value < ranges[i][1]:
                return i
        return -1 #A dummy value, a range should always be found

# TODO Implement STDP learning in the conv layer. I have tried a little bit
# and you will find some updates using traces but that so far fail because of
# wrong indexing. Calling the conv layer works when `is_training` is False.
# I don't know yet if we can use the traces like so (it's from the NIPS homework)
# because the author's use a slightly different version of STDP. All of the 
# weight updates are below `if self.is_training` statements.
class ConvLayer():
    def __init__(self, 
                 input_shape,
                 n_featuremaps:int=50,
                 window_size:int=6,
                 sharing_size:int=4,
                 is_training:bool=True):
        """
        Spiking convolutional layer with local weight sharing and lateral 
        inhibition. Implements Integrate-and-Fire neurons and updates its 
        weights using STDP if `training` is true.
        
        Parameters
        ----------
        input_shape:
            Shape of the input layer connected to this layer
        n_featuremaps:
            Number of feature maps inside the layer
        window_size:
            Number of rows in the input a single convolutional window covers
        sharing_size:
            How many neighbouring neurons inside a feature map share their 
            weights
        is_training:
            Only if this is True will STDP learning be applied
        """
        
        self.input_shape = input_shape
        self.n_featuremaps = n_featuremaps
        self.window_size = window_size
        self.is_training = is_training
        
        # Compute shape of the convolutional layer depending
        # on the shape of the input layer and size of the 
        # convolutional windows
        self.output_shape = (input_shape[0]-window_size+1, n_featuremaps)
        
        # Since we share weights between several neurons inside of a feature
        # map, the number of the convolutional windows we need to define is
        # reduced; it depends on how many neurons at once share weights
        self.n_windows_per_feature = self.output_shape[0] // sharing_size
        
        # Initialize the weights from a Gaussian distribution. This includes 
        # the weights for each convolutional window, so it can be seen as a 
        # 2-D matrix with values for each group of neurons that share weights
        # in every featuremap, where each value is the actual convolutional 
        # window, i.e. another 2-D matrix with weights for every input neuron 
        # that is covered by it.
        self.weights = np.random.normal(
            loc=0.8,
            scale=0.05,
            size=(self.n_windows_per_feature,
                  self.n_featuremaps,
                  self.window_size,
                  input_shape[1]))
        
        # Membrane voltages, i.e. the internal state of every neuron in 
        # this layer
        self.membrane_voltages = np.zeros(self.output_shape)

        #Record the spiking history of the input neurons, to do STDP
        self.input_spike_history = np.zeros(self.input_shape)
        self.allowed_to_spike = np.ones(self.output_shape)
        self.allowed_to_learn = np.ones(self.output_shape)
        
        # Parameters for Integrate-and-Fire neurons
        self.v_thresh = 28.0
        self.v_reset = 0.0
        
        # Parameters for STDP (NOTE: not necessarily all are needed)
        self.A_plus = 0.004
        self.A_minus = 0.003
        self.delta_weight = 0
    
    def __call__(self, spikes):
        """ Call the convolutional layer on spikes from the input layer. It 
        updates the membrane potentials of each neuron in the conv layer and 
        checks for spikes. Also implements spike-time-dependent plasticity
        for learning if `self.training` is true.

        Parameters
        ----------
        spikes: 2-D binary Numpy array corresponding to spike coordinates
            in the input layer

        Returns
        -------
        output_spikes: 2-D binary Numpy array corresponding to spike
            coordinates of neurons in this convolutional layer
        """
        
        # Check shape of inputs
        if spikes.shape != self.input_shape:
            raise ValueError("Input array of spikes must correspond to the \
                input shape this layer was initialized for. The array you've \
                inputted has shape {} while the required shape is {}".format(
                    spikes.shape, self.input_shape
                ))

        #Update the history of input spikes with the spikes in the current timestep
        self.input_spike_history += spikes

        output_spikes = np.zeros(self.output_shape, dtype=bool)
           
        # Record spikes and update weights
        for row in range(self.output_shape[0]):
            for col in range(self.output_shape[1]):
                
                # Update membrane potential if not inhibited
                self.membrane_voltages[row,col] += self.allowed_to_spike[row,col] * np.sum(np.multiply(
                    self.weights[row//self.window_size,col,:,:], 
                    spikes[row:row+self.window_size,:]))
                
                # Post-synaptic spike
                if self.membrane_voltages[row,col] >= self.v_thresh:
                    # Record spike
                    output_spikes[row,col] = True
                    # Reset membrane potential
                    self.membrane_voltages[row,col] = self.v_reset

                    #Update weights if stpd is allowed for this neuron
                    if self.is_training:
                        # Update for input spike before output spike
                        delta_weights = self.allowed_to_learn[row, col] * self.A_plus * \
                            np.multiply(np.multiply(self.weights[row//self.window_size, col, :, :],
                            (1-self.weights[row//self.window_size,col,:,:])),
                            self.input_spike_history[row:row + self.window_size, :])
                        self.weights[row // self.window_size, col, :, :] += delta_weights
                        # Keep track of the total weight change
                        self.delta_weight += np.sum(abs(delta_weights))

                        # Update for elsewise
                        delta_weights = self.allowed_to_learn[row, col] * -self.A_minus * \
                            np.multiply(np.multiply(self.weights[row // self.window_size, col, :, :],
                            (1 - self.weights[row // self.window_size, col, :, :])),
                            abs(self.input_spike_history[row:row + self.window_size, :]-1))
                        self.weights[row // self.window_size, col, :, :] += delta_weights
                        # Keep track of the total weight change
                        self.delta_weight += np.sum(abs(delta_weights))

                    # Lateral inhibition of neurons in this row
                    self.allowed_to_spike[row, :] = 0
                    # Disallowing row of neurons to learn with STDP
                    self.allowed_to_learn[row, :] = 0
                    # Disallowing neighborhood neurons to learn with STDP
                    self.allowed_to_learn[row-row%self.window_size : row+self.window_size - row%self.window_size, col] = 0
                    # Break for fast inhibition (no unneeded checks done)
                    break

        return output_spikes
    
    def reset(self):
        """ Reset all internal states for a new input sample. """
        self.membrane_voltages = np.zeros(self.output_shape)
        self.input_spike_history = np.zeros(self.input_shape)
        self.allowed_to_spike = np.ones(self.output_shape)
        self.allowed_to_learn = np.ones(self.output_shape)
        self.delta_weight = 0

class PoolingLayer():
    
    def __init__(self, input_shape, pooling_size:int=4):
        """
        Pooling layer that sums spikes of the convolutional layer over 
        timesteps. Doesn't reset potentials until the next sample occurs.

        Parameters
        ----------
        input_shape:
            Shape of the input layer connected to this layer
        pooling_size:
            Size of the pooling window
        """

        self.input_shape = input_shape
        self.pooling_size = pooling_size
        self.output_shape = (int(input_shape[0]/pooling_size), input_shape[1])

        # Membrane voltages, i.e. the internal state of every neuron in
        # this layer
        self.membrane_voltages = np.zeros(self.output_shape)
    
    def __call__(self, spikes):
        """
        Call the pooling layer on spikes from the convolutional layer. It
        computes the membrane potentials of each neuron in the pooling layer with weights of 1.

        Parameters
        ----------
        spikes: 2-D binary Numpy array corresponding to spike coordinates
             in the convolutional layer.

        Returns
        -------
        membrane_voltages: 2-D Numpy array corresponding to summed number of spikes
            in the convolutional layer.
        """
        #Summing over all timesteps
        summed = np.sum(spikes, axis=0)
        #Pooling step:
        for step in range(0, summed.shape[0], self.pooling_size):
            self.membrane_voltages[int(step/self.pooling_size)] = np.sum(summed[step:step+self.pooling_size], axis=0)
        print(self.membrane_voltages)
        return self.membrane_voltages

    def reset(self):
        """ Reset all internal states for a new input sample. """
        self.membrane_voltages = np.zeros(self.output_shape)
    
class SpeechModel():
    """ The main model that implements the different layers
    in itself and can be trained by running it on images.
    """
    
    def __init__(self, input_shape):
        # Initialize the different layers
        self.input_layer = InputLayer(input_shape)
        self.conv_layer = ConvLayer(input_shape)
        self.pooling_layer = PoolingLayer(self.conv_layer.output_shape)
        
    def load_weights(self, path):
        """ Load weights for the model from a numpy array stored on disk.
        Array must be of same shape as weights in convolutional layer. """
        raise NotImplementedError("Loading weights is not yet implemented.")

    def freeze(self):
        """ Freeze the model weights to disable STDP learning when input is 
        fed to the model. """
        self.conv_layer.is_training = False

    def unfreeze(self):
        """ Unfreeze the model weights to enable STDP learning when input is
        fed to the model. """
        self.conv_layer.is_training = True

    def __call__(self, input_mfsc):
        """ Run the SpeechModel on a single MFSC spectrogram frame. Returns a 
        list of membrane potentials of all neurons in the last layer 
        (PoolingLayer). Whether the model is learning while performing on this
        image depends on whether the weights are frozen or not.
        """
        
        # Reset layers
        self.conv_layer.reset()
        self.pooling_layer.reset()
        
        # Get the spike representations from the input layer
        spike_frames = self.input_layer(input_mfsc)
        
        # Iterate through matrices of binary spikes
        conv_spikes = []
        for spikes in spike_frames:
            conv_spikes.append(self.conv_layer(spikes))
            
        pooling_potentials = self.pooling_layer(conv_spikes)
        return pooling_potentials

    def time_test(self, n_trials, n_timesteps):
        """ Test execution time of network using dummy calls on the input 
        layer """

        print('Running {} tests with {} timesteps each'.format(
            n_trials, n_timesteps))

        import timeit

        spike_frames = self.input_layer.dummy_call(n_timesteps=n_timesteps)
        
        # A single run on the network
        def run():
            self.conv_layer.reset()
            self.pooling_layer.reset()
            conv_spikes = []
            for spikes in spike_frames:
                conv_spikes.append(self.conv_layer(spikes))
            if self.conv_layer.is_training and self.conv_layer.delta_weight < 0.01:
                print('Training stopped because weight changes became insufficient')
                self.conv_layer.is_training = False
            pooling_potentials = self.pooling_layer(conv_spikes)
            #Classifier should work on these pooling_spikes
        # Record time for `n_trials` trials
        time = timeit.timeit(run, number=n_trials)
        
        print('Total time: {:.3f}s, Average: {:.3f}s'.format(time,time/n_trials))<|MERGE_RESOLUTION|>--- conflicted
+++ resolved
@@ -13,10 +13,6 @@
         # Check shape of inputs
         if mfsc_input.shape != self.input_shape:
             raise ValueError()
-<<<<<<< HEAD
-    
-        raise NotImplementedError("Calling input layer on MFSC frames is not yet implemented.")
-=======
 
         minimum = np.amin(mfsc_input)
         maximum = np.amax(mfsc_input) +1 #+1 such that max value also fits.
@@ -28,7 +24,6 @@
                 value = self.find_range(item2,ranges)
                 converted[value,ind1,ind2] = 1
         return converted
->>>>>>> bce3ccbd
         
     def dummy_call(self, n_timesteps):
         """ Return list of `n_timesteps` of `self.shape` sized matrices that
